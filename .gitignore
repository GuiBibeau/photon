# Dependencies
node_modules/
.pnpm-store/

# Build outputs
dist/
build/
*.tsbuildinfo
.turbo/

# IDE
.vscode/
.idea/
*.swp
*.swo
.DS_Store

# Logs
logs/
*.log
npm-debug.log*
yarn-debug.log*
yarn-error.log*
pnpm-debug.log*
lerna-debug.log*

# Test coverage
coverage/
.nyc_output/

# Environment files
.env
.env.local
.env.*.local

# Package manager files
.yarn/
.pnp.*

# Temporary files
tmp/
temp/
*.tmp

# Build artifacts
*.tgz
package-lock.json
yarn.lock

# Crush files
<<<<<<< HEAD
.crush/

# MCP configuration (contains sensitive tokens)
.mcp.json
=======
.crush/
>>>>>>> 5ef013b5
<|MERGE_RESOLUTION|>--- conflicted
+++ resolved
@@ -48,11 +48,7 @@
 yarn.lock
 
 # Crush files
-<<<<<<< HEAD
 .crush/
 
 # MCP configuration (contains sensitive tokens)
-.mcp.json
-=======
-.crush/
->>>>>>> 5ef013b5
+.mcp.json